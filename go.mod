module github.com/filebrowser/filebrowser/v2

go 1.20

require (
	github.com/asdine/storm/v3 v3.2.1
	github.com/coreos/go-oidc/v3 v3.9.0
	github.com/disintegration/imaging v1.6.2
	github.com/dsoprea/go-exif/v3 v3.0.0-20201216222538-db167117f483
	github.com/flynn/go-shlex v0.0.0-20150515145356-3f9db97f8568
	github.com/golang-jwt/jwt/v4 v4.4.3
	github.com/gorilla/mux v1.8.0
	github.com/gorilla/websocket v1.5.0
	github.com/maruel/natural v1.1.0
	github.com/marusama/semaphore/v2 v2.5.0
	github.com/mholt/archiver/v3 v3.5.1
	github.com/mitchellh/go-homedir v1.1.0
	github.com/pelletier/go-toml/v2 v2.0.6
	github.com/shirou/gopsutil/v3 v3.23.1
	github.com/spf13/afero v1.9.3
	github.com/spf13/cobra v1.6.1
	github.com/spf13/pflag v1.0.5
	github.com/spf13/viper v1.15.0
	github.com/stretchr/testify v1.8.4
	github.com/tomasen/realip v0.0.0-20180522021738-f0c99a92ddce
	go.etcd.io/bbolt v1.3.7
	golang.org/x/crypto v0.17.0
	golang.org/x/image v0.10.0
	golang.org/x/text v0.14.0
	gopkg.in/natefinch/lumberjack.v2 v2.2.1
	gopkg.in/yaml.v2 v2.4.0
)

require (
	github.com/andybalholm/brotli v1.0.4 // indirect
	github.com/davecgh/go-spew v1.1.1 // indirect
	github.com/dsnet/compress v0.0.2-0.20210315054119-f66993602bf5 // indirect
	github.com/dsoprea/go-logging v0.0.0-20200517223158-a10564966e9d // indirect
	github.com/dsoprea/go-utility/v2 v2.0.0-20200717064901-2fccff4aa15e // indirect
	github.com/fsnotify/fsnotify v1.6.0 // indirect
	github.com/go-errors/errors v1.1.1 // indirect
	github.com/go-jose/go-jose/v3 v3.0.1 // indirect
	github.com/go-ole/go-ole v1.2.6 // indirect
	github.com/golang/geo v0.0.0-20200319012246-673a6f80352d // indirect
	github.com/golang/protobuf v1.5.3 // indirect
	github.com/golang/snappy v0.0.4 // indirect
	github.com/hashicorp/hcl v1.0.0 // indirect
	github.com/inconshreveable/mousetrap v1.0.1 // indirect
	github.com/klauspost/compress v1.15.9 // indirect
	github.com/klauspost/pgzip v1.2.5 // indirect
	github.com/kr/pretty v0.3.1 // indirect
	github.com/magiconair/properties v1.8.7 // indirect
	github.com/mitchellh/mapstructure v1.5.0 // indirect
	github.com/nwaples/rardecode v1.1.0 // indirect
	github.com/pierrec/lz4/v4 v4.1.15 // indirect
	github.com/pmezard/go-difflib v1.0.0 // indirect
	github.com/power-devops/perfstat v0.0.0-20210106213030-5aafc221ea8c // indirect
	github.com/spf13/cast v1.5.0 // indirect
	github.com/spf13/jwalterweatherman v1.1.0 // indirect
	github.com/subosito/gotenv v1.4.2 // indirect
	github.com/ulikunitz/xz v0.5.9 // indirect
	github.com/xi2/xz v0.0.0-20171230120015-48954b6210f8 // indirect
	github.com/yusufpapurcu/wmi v1.2.2 // indirect
	golang.org/x/net v0.17.0 // indirect
	golang.org/x/oauth2 v0.13.0 // indirect
	golang.org/x/sys v0.15.0 // indirect
<<<<<<< HEAD
	google.golang.org/appengine v1.6.8 // indirect
	google.golang.org/protobuf v1.31.0 // indirect
=======
	google.golang.org/protobuf v1.33.0 // indirect
>>>>>>> 05bfae26
	gopkg.in/check.v1 v1.0.0-20201130134442-10cb98267c6c // indirect
	gopkg.in/ini.v1 v1.67.0 // indirect
	gopkg.in/yaml.v3 v3.0.1 // indirect
)<|MERGE_RESOLUTION|>--- conflicted
+++ resolved
@@ -64,12 +64,8 @@
 	golang.org/x/net v0.17.0 // indirect
 	golang.org/x/oauth2 v0.13.0 // indirect
 	golang.org/x/sys v0.15.0 // indirect
-<<<<<<< HEAD
 	google.golang.org/appengine v1.6.8 // indirect
-	google.golang.org/protobuf v1.31.0 // indirect
-=======
 	google.golang.org/protobuf v1.33.0 // indirect
->>>>>>> 05bfae26
 	gopkg.in/check.v1 v1.0.0-20201130134442-10cb98267c6c // indirect
 	gopkg.in/ini.v1 v1.67.0 // indirect
 	gopkg.in/yaml.v3 v3.0.1 // indirect
